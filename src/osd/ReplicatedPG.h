// -*- mode:C++; tab-width:8; c-basic-offset:2; indent-tabs-mode:t -*- 
/*
 * Ceph - scalable distributed file system
 *
 * Copyright (C) 2004-2006 Sage Weil <sage@newdream.net>
 *
 * This is free software; you can redistribute it and/or
 * modify it under the terms of the GNU Lesser General Public
 * License version 2.1, as published by the Free Software 
 * Foundation.  See file COPYING.
 * 
 */

#ifndef CEPH_REPLICATEDPG_H
#define CEPH_REPLICATEDPG_H


#include "PG.h"
#include "OSD.h"
#include "Watch.h"

#include "messages/MOSDOp.h"
#include "messages/MOSDOpReply.h"
class MOSDSubOp;
class MOSDSubOpReply;

class ReplicatedPG : public PG {
  friend class OSD;
public:  

  /*
    object access states:

    - idle
      - no in-progress or waiting writes.
      - read: ok
      - write: ok.  move to 'delayed' or 'rmw'
      - rmw: ok.  move to 'rmw'
	  
    - delayed
      - delayed write in progress.  delay write application on primary.
      - when done, move to 'idle'
      - read: ok
      - write: ok
      - rmw: no.  move to 'delayed-flushing'

    - rmw
      - rmw cycles in flight.  applied immediately at primary.
      - when done, move to 'idle'
      - read: same client ok.  otherwise, move to 'rmw-flushing'
      - write: same client ok.  otherwise, start write, but also move to 'rmw-flushing'
      - rmw: same client ok.  otherwise, move to 'rmw-flushing'
      
    - delayed-flushing
      - waiting for delayed writes to flush, then move to 'rmw'
      - read, write, rmw: wait

    - rmw-flushing
      - waiting for rmw to flush, then move to 'idle'
      - read, write, rmw: wait
    
   */

  struct SnapSetContext {
    object_t oid;
    int ref;
    bool registered; 
    SnapSet snapset;

    SnapSetContext(const object_t& o) : oid(o), ref(0), registered(false) { }
  };

  struct ObjectState {
    object_info_t oi;
    bool exists;
    SnapSetContext *ssc;  // may be null

    ObjectState(const object_info_t &oi_, bool exists_, SnapSetContext *ssc_)
      : oi(oi_), exists(exists_), ssc(ssc_) {}
  };


  struct AccessMode {
    typedef enum {
      IDLE,
      DELAYED,
      RMW,
      DELAYED_FLUSHING,
      RMW_FLUSHING
    } state_t;
    static const char *get_state_name(int s) {
      switch (s) {
      case IDLE: return "idle";
      case DELAYED: return "delayed";
      case RMW: return "rmw";
      case DELAYED_FLUSHING: return "delayed-flushing";
      case RMW_FLUSHING: return "rmw-flushing";
      default: return "???";
      }
    }
    state_t state;
    int num_wr;
    list<Message*> waiting;
    list<Cond*> waiting_cond;
    bool wake;

    AccessMode() : state(IDLE),
		   num_wr(0), wake(false) {}

    void check_mode() {
      if (num_wr == 0)
	state = IDLE;
    }

    bool want_delayed() {
      check_mode();
      switch (state) {
      case IDLE:
	state = DELAYED;
      case DELAYED:
	return true;
      case RMW:
	state = RMW_FLUSHING;
	return true;
      case DELAYED_FLUSHING:
      case RMW_FLUSHING:
	return false;
      default:
	assert(0);
      }
    }
    bool want_rmw() {
      check_mode();
      switch (state) {
      case IDLE:
	state = RMW;
	return true;
      case DELAYED:
	state = DELAYED_FLUSHING;
	return false;
      case RMW:
	state = RMW_FLUSHING;
	return false;
      case DELAYED_FLUSHING:
      case RMW_FLUSHING:
	return false;
      default:
	assert(0);
      }
    }

    bool try_read(entity_inst_t& c) {
      check_mode();
      switch (state) {
      case IDLE:
      case DELAYED:
      case RMW:
	return true;
      case DELAYED_FLUSHING:
      case RMW_FLUSHING:
	return false;
      default:
	assert(0);
      }
    }
    bool try_write(entity_inst_t& c) {
      check_mode();
      switch (state) {
      case IDLE:
	state = RMW;  /* default to RMW; it's a better all around policy */
      case DELAYED:
      case RMW:
	return true;
      case DELAYED_FLUSHING:
      case RMW_FLUSHING:
	return false;
      default:
	assert(0);
      }
    }
    bool try_rmw(entity_inst_t& c) {
      check_mode();
      switch (state) {
      case IDLE:
	state = RMW;
	return true;
      case DELAYED:
	state = DELAYED_FLUSHING;
	return false;
      case RMW:
	return true;
      case DELAYED_FLUSHING:
      case RMW_FLUSHING:
	return false;
      default:
	assert(0);
      }
    }

    bool is_delayed_mode() {
      return state == DELAYED || state == DELAYED_FLUSHING;
    }
    bool is_rmw_mode() {
      return state == RMW || state == RMW_FLUSHING;
    }

    void write_start() {
      num_wr++;
      assert(state == DELAYED || state == RMW);
    }
    void write_applied() {
      assert(num_wr > 0);
      --num_wr;
      if (num_wr == 0) {
	state = IDLE;
	wake = true;
      }
    }
    void write_commit() {
    }
  };


  /*
   * keep tabs on object modifications that are in flight.
   * we need to know the projected existence, size, snapset,
   * etc., because we don't send writes down to disk until after
   * replicas ack.
   */
  struct ObjectContext {
    int ref;
    bool registered; 
    ObjectState obs;

    Mutex lock;
    Cond cond;
    int unstable_writes, readers, writers_waiting, readers_waiting;

<<<<<<< HEAD
    // any entity in obs.oi.watchers MUST be in either watchers or unconnected_watchers.
    map<entity_name_t, OSD::Session *> watchers;
    map<entity_name_t, utime_t> unconnected_watchers;

    ObjectContext(const sobject_t& s, const object_locator_t& ol) :
      ref(0), registered(false), obs(s, ol),
=======
    ObjectContext(const object_info_t &oi_, bool exists_, SnapSetContext *ssc_)
      : ref(0), registered(false), obs(oi_, exists_, ssc_),
>>>>>>> 0e08cb0f
      lock("ReplicatedPG::ObjectContext::lock"),
      unstable_writes(0), readers(0), writers_waiting(0), readers_waiting(0) {}

    void get() { ++ref; }

    // do simple synchronous mutual exclusion, for now.  now waitqueues or anything fancy.
    void ondisk_write_lock() {
      lock.Lock();
      writers_waiting++;
      while (readers_waiting || readers)
	cond.Wait(lock);
      writers_waiting--;
      unstable_writes++;
      lock.Unlock();
    }
    void ondisk_write_unlock() {
      lock.Lock();
      assert(unstable_writes > 0);
      unstable_writes--;
      if (!unstable_writes && readers_waiting)
	cond.Signal();
      lock.Unlock();
    }
    void ondisk_read_lock() {
      lock.Lock();
      readers_waiting++;
      while (unstable_writes)
	cond.Wait(lock);
      readers_waiting--;
      readers++;
      lock.Unlock();
    }
    void ondisk_read_unlock() {
      lock.Lock();
      assert(readers > 0);
      readers--;
      if (!readers && writers_waiting)
	cond.Signal();
      lock.Unlock();
    }
  };


  /*
   * Capture all object state associated with an in-progress read or write.
   */
  struct OpContext {
    Message *op;
    osd_reqid_t reqid;
    vector<OSDOp>& ops;
    bufferlist outdata;

    ObjectState *obs;

    uint64_t bytes_written;

    utime_t mtime;
    SnapContext snapc;           // writer snap context
    eversion_t at_version;       // pg's current version pointer
    eversion_t reply_version;    // the version that we report the client (depends on the op)

    ObjectStore::Transaction op_t, local_t;
    vector<PG::Log::Entry> log;

    ObjectContext *obc;
    ObjectContext *clone_obc;    // if we created a clone
    ObjectContext *snapset_obc;  // if we created/deleted a snapdir

    int data_off;        // FIXME: we may want to kill this msgr hint off at some point!

    MOSDOpReply *reply;

    ReplicatedPG *pg;

    OpContext(Message *_op, osd_reqid_t _reqid, vector<OSDOp>& _ops,
	      ObjectState *_obs, ReplicatedPG *_pg) :
      op(_op), reqid(_reqid), ops(_ops), obs(_obs),
      bytes_written(0),
      obc(0), clone_obc(0), snapset_obc(0), data_off(0), reply(NULL), pg(_pg) {}
    ~OpContext() {
      assert(!clone_obc);
      if (reply)
	reply->put();
    }
  };

  /*
   * State on the PG primary associated with the replicated mutation
   */
  class RepGather {
  public:
    xlist<RepGather*>::item queue_item;
    int nref;

    eversion_t v;

    OpContext *ctx;
    ObjectContext *obc;

    tid_t rep_tid;
    bool noop;

    bool applying, applied, aborted;

    set<int>  waitfor_ack;
    //set<int>  waitfor_nvram;
    set<int>  waitfor_disk;
    bool sent_ack;
    //bool sent_nvram;
    bool sent_disk;
    
    utime_t   start;
    
    eversion_t          pg_local_last_complete;

    list<ObjectStore::Transaction*> tls;
    
    RepGather(OpContext *c, ObjectContext *pi, bool noop_, tid_t rt, 
	      eversion_t lc) :
      queue_item(this),
      nref(1),
      ctx(c), obc(pi),
      rep_tid(rt), 
      noop(noop_),
      applying(false), applied(false), aborted(false),
      sent_ack(false),
      //sent_nvram(false),
      sent_disk(false),
      pg_local_last_complete(lc) { }

    void get() {
      nref++;
    }
    void put() {
      assert(nref > 0);
      if (--nref == 0) {
	assert(!obc);
	if (ctx->op)
	  ctx->op->put();
	delete ctx;
	delete this;
	//generic_dout(0) << "deleting " << this << dendl;
      }
    }
  };



protected:

  AccessMode mode;

  // replica ops
  // [primary|tail]
  xlist<RepGather*> repop_queue;
  map<tid_t, RepGather*> repop_map;

  void apply_repop(RepGather *repop);
  void op_applied(RepGather *repop);
  void op_commit(RepGather *repop);
  void eval_repop(RepGather*);
  void issue_repop(RepGather *repop, utime_t now,
		   eversion_t old_last_update, bool old_exists, uint64_t old_size, eversion_t old_version);
  RepGather *new_repop(OpContext *ctx, ObjectContext *obc, bool noop, tid_t rep_tid);
  void remove_repop(RepGather *repop);
  void repop_ack(RepGather *repop,
                 int result, int ack_type,
                 int fromosd, eversion_t pg_complete_thru=eversion_t(0,0));

  friend class C_OSD_OpCommit;
  friend class C_OSD_OpApplied;

  // projected object info
  map<sobject_t, ObjectContext*> object_contexts;
  map<object_t, SnapSetContext*> snapset_contexts;

  ObjectContext *lookup_object_context(const sobject_t& soid) {
    if (object_contexts.count(soid)) {
      ObjectContext *obc = object_contexts[soid];
      obc->ref++;
      return obc;
    }
    return NULL;
  }
  ObjectContext *get_object_context(const sobject_t& soid, const object_locator_t& oloc,
				    bool can_create);
  void register_object_context(ObjectContext *obc) {
    if (!obc->registered) {
      obc->registered = true;
      object_contexts[obc->obs.oi.soid] = obc;
    }
    if (obc->obs.ssc)
      register_snapset_context(obc->obs.ssc);
  }
  void put_object_context(ObjectContext *obc);
  int find_object_context(const object_t& oid, const object_locator_t& oloc,
			  snapid_t snapid, ObjectContext **pobc,
			  bool can_create, snapid_t *psnapid=NULL);

  SnapSetContext *get_snapset_context(const object_t& oid, bool can_create);
  void register_snapset_context(SnapSetContext *ssc) {
    if (!ssc->registered) {
      ssc->registered = true;
      snapset_contexts[ssc->oid] = ssc;
    }
  }
  void put_snapset_context(SnapSetContext *ssc);

  bool is_write_in_progress() {
    return !object_contexts.empty();
  }

  // load balancing
  set<sobject_t> balancing_reads;
  set<sobject_t> unbalancing_reads;
  hash_map<sobject_t, list<Message*> > waiting_for_unbalanced_reads;  // i.e. primary-lock

  
  // pull
  struct pull_info_t {
    eversion_t version;
    int from;
    bool need_size;
    interval_set<uint64_t> data_subset, data_subset_pulling;
  };
  map<sobject_t, pull_info_t> pulling;

  // push
  struct push_info_t {
    uint64_t size;
    eversion_t version;
    interval_set<uint64_t> data_subset, data_subset_pushing;
    map<sobject_t, interval_set<uint64_t> > clone_subsets;
  };
  map<sobject_t, map<int, push_info_t> > pushing;

  int recover_object_replicas(const sobject_t& soid);
  void calc_head_subsets(SnapSet& snapset, const sobject_t& head,
			 Missing& missing,
			 interval_set<uint64_t>& data_subset,
			 map<sobject_t, interval_set<uint64_t> >& clone_subsets);
  void calc_clone_subsets(SnapSet& snapset, const sobject_t& poid, Missing& missing,
			  interval_set<uint64_t>& data_subset,
			  map<sobject_t, interval_set<uint64_t> >& clone_subsets);
  void push_to_replica(ObjectContext *obc, const sobject_t& oid, int dest);
  void push_start(const sobject_t& oid, int dest);
  void push_start(const sobject_t& soid, int peer,
		  uint64_t size, eversion_t version,
		  interval_set<uint64_t> &data_subset,
		  map<sobject_t, interval_set<uint64_t> >& clone_subsets);
  void send_push_op(const sobject_t& oid, int dest,
		    uint64_t size, bool first, bool complete,
		    interval_set<uint64_t>& data_subset, 
		    map<sobject_t, interval_set<uint64_t> >& clone_subsets);

  bool pull(const sobject_t& oid);
  void send_pull_op(const sobject_t& soid, eversion_t v, bool first, const interval_set<uint64_t>& data_subset, int fromosd);


  // low level ops

  void _make_clone(ObjectStore::Transaction& t,
		   const sobject_t& head, const sobject_t& coid,
		   object_info_t *poi);
  void make_writeable(OpContext *ctx);
  void log_op_stats(OpContext *ctx);
  void add_interval_usage(interval_set<uint64_t>& s, pg_stat_t& st);  

  int prepare_transaction(OpContext *ctx);
  void log_op(vector<Log::Entry>& log, eversion_t trim_to, ObjectStore::Transaction& t);
  
  // pg on-disk content
  void remove_object_with_snap_hardlinks(ObjectStore::Transaction& t, const sobject_t& soid);
  void clean_up_local(ObjectStore::Transaction& t);

  void _clear_recovery_state();

  void queue_for_recovery();
  int start_recovery_ops(int max);
  int recover_primary(int max);
  int recover_replicas(int max);

  void dump_watchers(ObjectContext *obc);
  void do_complete_notify(Watch::Notification *notif);

  struct RepModify {
    ReplicatedPG *pg;
    MOSDSubOp *op;
    OpContext *ctx;
    bool applied, committed;
    int ackerosd;
    eversion_t last_complete;

    uint64_t bytes_written;

    ObjectStore::Transaction opt, localt;
    list<ObjectStore::Transaction*> tls;
    
    RepModify() : pg(NULL), op(NULL), ctx(NULL), applied(false), committed(false), ackerosd(-1),
		  bytes_written(0) {}
  };

  struct C_OSD_RepModifyApply : public Context {
    RepModify *rm;
    C_OSD_RepModifyApply(RepModify *r) : rm(r) { }
    void finish(int r) {
      rm->pg->sub_op_modify_applied(rm);
    }
  };
  struct C_OSD_RepModifyCommit : public Context {
    RepModify *rm;
    C_OSD_RepModifyCommit(RepModify *r) : rm(r) { }
    void finish(int r) {
      rm->pg->sub_op_modify_commit(rm);
    }
  };
  struct C_OSD_OndiskWriteUnlock : public Context {
    ObjectContext *obc, *obc2;
    C_OSD_OndiskWriteUnlock(ObjectContext *o, ObjectContext *o2=0) : obc(o), obc2(o2) {}
    void finish(int r) {
      obc->ondisk_write_unlock();
      if (obc2)
	obc2->ondisk_write_unlock();
    }
  };
  struct C_OSD_WrotePushedObject : public Context {
    ReplicatedPG *pg;
    ObjectStore::Transaction *t;
    ObjectContext *obc;
    C_OSD_WrotePushedObject(ReplicatedPG *p, ObjectStore::Transaction *tt, ObjectContext *o) :
      pg(p), t(tt), obc(o) {}
    void finish(int r) {
      pg->_wrote_pushed_object(t, obc);
    }
  };

  void sub_op_modify(MOSDSubOp *op);
  void sub_op_modify_applied(RepModify *rm);
  void sub_op_modify_commit(RepModify *rm);

  void sub_op_modify_reply(MOSDSubOpReply *reply);
  void _wrote_pushed_object(ObjectStore::Transaction *t, ObjectContext *obc);
  void sub_op_push(MOSDSubOp *op);
  void sub_op_push_reply(MOSDSubOpReply *reply);
  void sub_op_pull(MOSDSubOp *op);

  void _committed(epoch_t same_since, eversion_t lc);
  friend class C_OSD_Commit;
  


  // -- scrub --
  int _scrub(ScrubMap& map, int& errors, int& fixed);

  void apply_and_flush_repops(bool requeue);

  void calc_trim_to();
  int do_xattr_cmp_u64(int op, __u64 v1, bufferlist& xattr);
  int do_xattr_cmp_str(int op, string& v1s, bufferlist& xattr);

public:
  ReplicatedPG(OSD *o, PGPool *_pool, pg_t p, const sobject_t& oid, const sobject_t& ioid) : 
    PG(o, _pool, p, oid, ioid)
  { }
  ~ReplicatedPG() {}

  void do_op(MOSDOp *op);
  void do_pg_op(MOSDOp *op);
  void do_sub_op(MOSDSubOp *op);
  void do_sub_op_reply(MOSDSubOpReply *op);
  bool snap_trimmer();
  int do_osd_ops(OpContext *ctx, vector<OSDOp>& ops,
		 bufferlist& odata);
private:
  void _delete_head(OpContext *ctx);
  void _rollback_to(OpContext *ctx, ceph_osd_op& op);
public:
  bool same_for_read_since(epoch_t e);
  bool same_for_modify_since(epoch_t e);
  bool same_for_rep_modify_since(epoch_t e);

  bool is_missing_object(const sobject_t& oid);
  void wait_for_missing_object(const sobject_t& oid, Message *op);

  bool is_degraded_object(const sobject_t& oid);
  void wait_for_degraded_object(const sobject_t& oid, Message *op);

  void on_osd_failure(int o);
  void on_acker_change();
  void on_role_change();
  void on_change();
  void on_shutdown();
};


inline ostream& operator<<(ostream& out, ReplicatedPG::ObjectState& obs)
{
  out << obs.oi.soid;
  if (!obs.exists)
    out << "(dne)";
  return out;
}

inline ostream& operator<<(ostream& out, ReplicatedPG::ObjectContext& obc)
{
  return out << "obc(" << obc.obs << ")";
}

inline ostream& operator<<(ostream& out, ReplicatedPG::RepGather& repop)
{
  out << "repgather(" << &repop
      << (repop.applying ? " applying" : "")
      << (repop.applied ? " applied" : "")
      << " " << repop.v
      << " rep_tid=" << repop.rep_tid 
      << " wfack=" << repop.waitfor_ack
    //<< " wfnvram=" << repop.waitfor_nvram
      << " wfdisk=" << repop.waitfor_disk;
  if (repop.ctx->op)
    out << " op=" << *(repop.ctx->op);
  out << ")";
  return out;
}

inline ostream& operator<<(ostream& out, ReplicatedPG::AccessMode& mode)
{
  out << mode.get_state_name(mode.state) << "(wr=" << mode.num_wr;
  if (mode.wake)
    out << " WAKE";
  out << ")";
  return out;
}

#endif<|MERGE_RESOLUTION|>--- conflicted
+++ resolved
@@ -236,17 +236,16 @@
     Cond cond;
     int unstable_writes, readers, writers_waiting, readers_waiting;
 
-<<<<<<< HEAD
     // any entity in obs.oi.watchers MUST be in either watchers or unconnected_watchers.
     map<entity_name_t, OSD::Session *> watchers;
     map<entity_name_t, utime_t> unconnected_watchers;
 
-    ObjectContext(const sobject_t& s, const object_locator_t& ol) :
+    /*    ObjectContext(const sobject_t& s, const object_locator_t& ol) :
       ref(0), registered(false), obs(s, ol),
-=======
+      lock("ReplicatedPG::ObjectContext::lock"),
+      unstable_writes(0), readers(0), writers_waiting(0), readers_waiting(0) {}*/
     ObjectContext(const object_info_t &oi_, bool exists_, SnapSetContext *ssc_)
       : ref(0), registered(false), obs(oi_, exists_, ssc_),
->>>>>>> 0e08cb0f
       lock("ReplicatedPG::ObjectContext::lock"),
       unstable_writes(0), readers(0), writers_waiting(0), readers_waiting(0) {}
 
