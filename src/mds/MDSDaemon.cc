// -*- mode:C++; tab-width:8; c-basic-offset:2; indent-tabs-mode:t -*-
// vim: ts=8 sw=2 smarttab
/*
 * Ceph - scalable distributed file system
 *
 * Copyright (C) 2004-2006 Sage Weil <sage@newdream.net>
 *
 * This is free software; you can redistribute it and/or
 * modify it under the terms of the GNU Lesser General Public
 * License version 2.1, as published by the Free Software
 * Foundation.  See file COPYING.
 *
 */

#include <unistd.h>

#include "include/compat.h"
#include "include/types.h"
#include "include/str_list.h"

#include "common/Clock.h"
#include "common/HeartbeatMap.h"
#include "common/Timer.h"
#include "common/backport14.h"
#include "common/ceph_argparse.h"
#include "common/config.h"
#include "common/entity_name.h"
#include "common/errno.h"
#include "common/perf_counters.h"
#include "common/signal.h"
#include "common/version.h"

#include "global/signal_handler.h"

#include "msg/Messenger.h"
#include "mon/MonClient.h"

#include "osdc/Objecter.h"

#include "MDSMap.h"

#include "MDSDaemon.h"
#include "Server.h"
#include "Locker.h"

#include "SnapServer.h"
#include "SnapClient.h"

#include "events/ESession.h"
#include "events/ESubtreeMap.h"

#include "messages/MMDSMap.h"

#include "messages/MGenericMessage.h"

#include "messages/MMonCommand.h"
#include "messages/MCommand.h"
#include "messages/MCommandReply.h"

#include "auth/AuthAuthorizeHandler.h"
#include "auth/RotatingKeyRing.h"
#include "auth/KeyRing.h"

#include "perfglue/cpu_profiler.h"
#include "perfglue/heap_profiler.h"

#define dout_context g_ceph_context
#define dout_subsys ceph_subsys_mds
#undef dout_prefix
#define dout_prefix *_dout << "mds." << name << ' '

// cons/des
MDSDaemon::MDSDaemon(boost::string_view n, Messenger *m, MonClient *mc) :
  Dispatcher(m->cct),
  mds_lock("MDSDaemon::mds_lock"),
  stopping(false),
  timer(m->cct, mds_lock),
  beacon(m->cct, mc, n),
  authorize_handler_cluster_registry(new AuthAuthorizeHandlerRegistry(m->cct,
								      m->cct->_conf->auth_supported.empty() ?
								      m->cct->_conf->auth_cluster_required :
								      m->cct->_conf->auth_supported)),
  authorize_handler_service_registry(new AuthAuthorizeHandlerRegistry(m->cct,
								      m->cct->_conf->auth_supported.empty() ?
								      m->cct->_conf->auth_service_required :
								      m->cct->_conf->auth_supported)),
  name(n),
  messenger(m),
  monc(mc),
  mgrc(m->cct, m),
  log_client(m->cct, messenger, &mc->monmap, LogClient::NO_FLAGS),
  mds_rank(NULL),
  asok_hook(NULL),
  starttime(mono_clock::now())
{
  orig_argc = 0;
  orig_argv = NULL;

  clog = log_client.create_channel();

  monc->set_messenger(messenger);

  mdsmap = new MDSMap;
}

MDSDaemon::~MDSDaemon() {
  Mutex::Locker lock(mds_lock);

  delete mds_rank;
  mds_rank = NULL;
  delete mdsmap;
  mdsmap = NULL;

  delete authorize_handler_service_registry;
  delete authorize_handler_cluster_registry;
}

class MDSSocketHook : public AdminSocketHook {
  MDSDaemon *mds;
public:
  explicit MDSSocketHook(MDSDaemon *m) : mds(m) {}
  bool call(std::string command, cmdmap_t& cmdmap, std::string format,
	    bufferlist& out) override {
    stringstream ss;
    bool r = mds->asok_command(command, cmdmap, format, ss);
    out.append(ss);
    return r;
  }
};

bool MDSDaemon::asok_command(string command, cmdmap_t& cmdmap, string format,
		    ostream& ss)
{
  dout(1) << "asok_command: " << command << " (starting...)" << dendl;

  Formatter *f = Formatter::create(format, "json-pretty", "json-pretty");
  bool handled = false;
  if (command == "status") {
    dump_status(f);
    handled = true;
  } else {
    if (mds_rank == NULL) {
      dout(1) << "Can't run that command on an inactive MDS!" << dendl;
      f->dump_string("error", "mds_not_active");
    } else {
      handled = mds_rank->handle_asok_command(command, cmdmap, f, ss);
    }
  }
  f->flush(ss);
  delete f;

  dout(1) << "asok_command: " << command << " (complete)" << dendl;

  return handled;
}

void MDSDaemon::dump_status(Formatter *f)
{
  f->open_object_section("status");
  f->dump_stream("cluster_fsid") << monc->get_fsid();
  if (mds_rank) {
    f->dump_int("whoami", mds_rank->get_nodeid());
  } else {
    f->dump_int("whoami", MDS_RANK_NONE);
  }

  f->dump_int("id", monc->get_global_id());
  f->dump_string("want_state", ceph_mds_state_name(beacon.get_want_state()));
  f->dump_string("state", ceph_mds_state_name(mdsmap->get_state_gid(mds_gid_t(
	    monc->get_global_id()))));
  if (mds_rank) {
    Mutex::Locker l(mds_lock);
    mds_rank->dump_status(f);
  }

  f->dump_unsigned("mdsmap_epoch", mdsmap->get_epoch());
  if (mds_rank) {
    f->dump_unsigned("osdmap_epoch", mds_rank->get_osd_epoch());
    f->dump_unsigned("osdmap_epoch_barrier", mds_rank->get_osd_epoch_barrier());
  } else {
    f->dump_unsigned("osdmap_epoch", 0);
    f->dump_unsigned("osdmap_epoch_barrier", 0);
  }

  f->dump_float("uptime", get_uptime().count());

  f->close_section(); // status
}

void MDSDaemon::set_up_admin_socket()
{
  int r;
  AdminSocket *admin_socket = g_ceph_context->get_admin_socket();
  assert(asok_hook == nullptr);
  asok_hook = new MDSSocketHook(this);
  r = admin_socket->register_command("status", "status", asok_hook,
				     "high-level status of MDS");
  assert(r == 0);
  r = admin_socket->register_command("dump_ops_in_flight",
				     "dump_ops_in_flight", asok_hook,
				     "show the ops currently in flight");
  assert(r == 0);
  r = admin_socket->register_command("ops",
				     "ops", asok_hook,
				     "show the ops currently in flight");
  assert(r == 0);
  r = admin_socket->register_command("dump_blocked_ops", "dump_blocked_ops",
      asok_hook,
      "show the blocked ops currently in flight");
  assert(r == 0);
  r = admin_socket->register_command("dump_historic_ops", "dump_historic_ops",
				     asok_hook,
				     "show slowest recent ops");
  assert(r == 0);
  r = admin_socket->register_command("dump_historic_ops_by_duration", "dump_historic_ops_by_duration",
				     asok_hook,
				     "show slowest recent ops, sorted by op duration");
  assert(r == 0);
  r = admin_socket->register_command("scrub_path",
				     "scrub_path name=path,type=CephString "
				     "name=scrubops,type=CephChoices,"
				     "strings=force|recursive|repair,n=N,req=false",
                                     asok_hook,
                                     "scrub an inode and output results");
  assert(r == 0);
  r = admin_socket->register_command("tag path",
                                     "tag path name=path,type=CephString"
                                     " name=tag,type=CephString",
                                     asok_hook,
                                     "Apply scrub tag recursively");
   assert(r == 0);
  r = admin_socket->register_command("flush_path",
                                     "flush_path name=path,type=CephString",
                                     asok_hook,
                                     "flush an inode (and its dirfrags)");
  assert(r == 0);
  r = admin_socket->register_command("export dir",
                                     "export dir "
                                     "name=path,type=CephString "
                                     "name=rank,type=CephInt",
                                     asok_hook,
                                     "migrate a subtree to named MDS");
  assert(r == 0);
  r = admin_socket->register_command("dump cache",
                                     "dump cache name=path,type=CephString,req=false",
                                     asok_hook,
                                     "dump metadata cache (optionally to a file)");
  assert(r == 0);
  r = admin_socket->register_command("cache status",
                                     "cache status",
                                     asok_hook,
                                     "show cache status");
  assert(r == 0);
  r = admin_socket->register_command("dump tree",
				     "dump tree "
				     "name=root,type=CephString,req=true "
				     "name=depth,type=CephInt,req=false ",
				     asok_hook,
				     "dump metadata cache for subtree");
  assert(r == 0);
  r = admin_socket->register_command("dump loads",
                                     "dump loads",
                                     asok_hook,
                                     "dump metadata loads");
  assert(r == 0);
  r = admin_socket->register_command("session evict",
				     "session evict name=client_id,type=CephString",
				     asok_hook,
				     "Evict a CephFS client");
  assert(r == 0);
  r = admin_socket->register_command("osdmap barrier",
				     "osdmap barrier name=target_epoch,type=CephInt",
				     asok_hook,
				     "Wait until the MDS has this OSD map epoch");
  assert(r == 0);
  r = admin_socket->register_command("session ls",
				     "session ls",
				     asok_hook,
				     "Enumerate connected CephFS clients");
  assert(r == 0);
  r = admin_socket->register_command("flush journal",
				     "flush journal",
				     asok_hook,
				     "Flush the journal to the backing store");
  assert(r == 0);
  r = admin_socket->register_command("force_readonly",
				     "force_readonly",
				     asok_hook,
				     "Force MDS to read-only mode");
  assert(r == 0);
  r = admin_socket->register_command("get subtrees",
				     "get subtrees",
				     asok_hook,
				     "Return the subtree map");
  assert(r == 0);
  r = admin_socket->register_command("dirfrag split",
				     "dirfrag split "
                                     "name=path,type=CephString,req=true "
                                     "name=frag,type=CephString,req=true "
                                     "name=bits,type=CephInt,req=true ",
				     asok_hook,
				     "Fragment directory by path");
  assert(r == 0);
  r = admin_socket->register_command("dirfrag merge",
				     "dirfrag merge "
                                     "name=path,type=CephString,req=true "
                                     "name=frag,type=CephString,req=true",
				     asok_hook,
				     "De-fragment directory by path");
  assert(r == 0);
  r = admin_socket->register_command("dirfrag ls",
				     "dirfrag ls "
                                     "name=path,type=CephString,req=true",
				     asok_hook,
				     "List fragments in directory");
  assert(r == 0);
}

void MDSDaemon::clean_up_admin_socket()
{
  AdminSocket *admin_socket = g_ceph_context->get_admin_socket();
  admin_socket->unregister_command("status");
  admin_socket->unregister_command("dump_ops_in_flight");
  admin_socket->unregister_command("ops");
  admin_socket->unregister_command("dump_blocked_ops");
  admin_socket->unregister_command("dump_historic_ops");
  admin_socket->unregister_command("dump_historic_ops_by_duration");
  admin_socket->unregister_command("scrub_path");
  admin_socket->unregister_command("tag path");
  admin_socket->unregister_command("flush_path");
  admin_socket->unregister_command("export dir");
  admin_socket->unregister_command("dump cache");
  admin_socket->unregister_command("cache status");
  admin_socket->unregister_command("dump tree");
  admin_socket->unregister_command("dump loads");
  admin_socket->unregister_command("session evict");
  admin_socket->unregister_command("osdmap barrier");
  admin_socket->unregister_command("session ls");
  admin_socket->unregister_command("flush journal");
  admin_socket->unregister_command("force_readonly");
  admin_socket->unregister_command("get subtrees");
  admin_socket->unregister_command("dirfrag split");
  admin_socket->unregister_command("dirfrag merge");
  admin_socket->unregister_command("dirfrag ls");
  delete asok_hook;
  asok_hook = NULL;
}

const char** MDSDaemon::get_tracked_conf_keys() const
{
  static const char* KEYS[] = {
    "mds_op_complaint_time", "mds_op_log_threshold",
    "mds_op_history_size", "mds_op_history_duration",
    "mds_enable_op_tracker",
    "mds_log_pause",
    // clog & admin clog
    "clog_to_monitors",
    "clog_to_syslog",
    "clog_to_syslog_facility",
    "clog_to_syslog_level",
    "clog_to_graylog",
    "clog_to_graylog_host",
    "clog_to_graylog_port",
    // MDCache
    "mds_cache_size",
    "mds_cache_memory_limit",
    "mds_cache_reservation",
    "mds_health_cache_threshold",
    "mds_cache_mid",
    // MDBalancer
    "mds_bal_fragment_interval",
    // PurgeQueue
    "mds_max_purge_ops",
    "mds_max_purge_ops_per_pg",
    "mds_max_purge_files",
    // Migrator
<<<<<<< HEAD
    "mds_max_export_size",
=======
>>>>>>> 5ae7828a
    "mds_inject_migrator_session_race",
    "mds_inject_migrator_message_loss",
    "host",
    "fsid",
    NULL
  };
  return KEYS;
}

void MDSDaemon::handle_conf_change(const struct md_config_t *conf,
			     const std::set <std::string> &changed)
{
  // We may be called within mds_lock (via `tell`) or outwith the
  // lock (via admin socket `config set`), so handle either case.
  const bool initially_locked = mds_lock.is_locked_by_me();
  if (!initially_locked) {
    mds_lock.Lock();
  }

  if (changed.count("mds_op_complaint_time") ||
      changed.count("mds_op_log_threshold")) {
    if (mds_rank) {
      mds_rank->op_tracker.set_complaint_and_threshold(conf->mds_op_complaint_time,
                                             conf->mds_op_log_threshold);
    }
  }
  if (changed.count("mds_op_history_size") ||
      changed.count("mds_op_history_duration")) {
    if (mds_rank) {
      mds_rank->op_tracker.set_history_size_and_duration(conf->mds_op_history_size,
                                               conf->mds_op_history_duration);
    }
  }
  if (changed.count("mds_enable_op_tracker")) {
    if (mds_rank) {
      mds_rank->op_tracker.set_tracking(conf->mds_enable_op_tracker);
    }
  }
  if (changed.count("clog_to_monitors") ||
      changed.count("clog_to_syslog") ||
      changed.count("clog_to_syslog_level") ||
      changed.count("clog_to_syslog_facility") ||
      changed.count("clog_to_graylog") ||
      changed.count("clog_to_graylog_host") ||
      changed.count("clog_to_graylog_port") ||
      changed.count("host") ||
      changed.count("fsid")) {
    if (mds_rank) {
      mds_rank->update_log_config();
    }
  }

  if (!g_conf->mds_log_pause && changed.count("mds_log_pause")) {
    if (mds_rank) {
      mds_rank->mdlog->kick_submitter();
    }
  }

  if (mds_rank) {
    mds_rank->handle_conf_change(conf, changed);
  }

  if (!initially_locked) {
    mds_lock.Unlock();
  }
}


int MDSDaemon::init()
{
  dout(10) << sizeof(MDSCacheObject) << "\tMDSCacheObject" << dendl;
  dout(10) << sizeof(CInode) << "\tCInode" << dendl;
  dout(10) << sizeof(elist<void*>::item) << "\t elist<>::item   *7=" << 7*sizeof(elist<void*>::item) << dendl;
  dout(10) << sizeof(CInode::mempool_inode) << "\t inode  " << dendl;
  dout(10) << sizeof(CInode::mempool_old_inode) << "\t old_inode " << dendl;
  dout(10) << sizeof(nest_info_t) << "\t  nest_info_t " << dendl;
  dout(10) << sizeof(frag_info_t) << "\t  frag_info_t " << dendl;
  dout(10) << sizeof(SimpleLock) << "\t SimpleLock   *5=" << 5*sizeof(SimpleLock) << dendl;
  dout(10) << sizeof(ScatterLock) << "\t ScatterLock  *3=" << 3*sizeof(ScatterLock) << dendl;
  dout(10) << sizeof(CDentry) << "\tCDentry" << dendl;
  dout(10) << sizeof(elist<void*>::item) << "\t elist<>::item" << dendl;
  dout(10) << sizeof(SimpleLock) << "\t SimpleLock" << dendl;
  dout(10) << sizeof(CDir) << "\tCDir " << dendl;
  dout(10) << sizeof(elist<void*>::item) << "\t elist<>::item   *2=" << 2*sizeof(elist<void*>::item) << dendl;
  dout(10) << sizeof(fnode_t) << "\t fnode_t " << dendl;
  dout(10) << sizeof(nest_info_t) << "\t  nest_info_t *2" << dendl;
  dout(10) << sizeof(frag_info_t) << "\t  frag_info_t *2" << dendl;
  dout(10) << sizeof(Capability) << "\tCapability " << dendl;
  dout(10) << sizeof(xlist<void*>::item) << "\t xlist<>::item   *2=" << 2*sizeof(xlist<void*>::item) << dendl;

  messenger->add_dispatcher_tail(&beacon);
  messenger->add_dispatcher_tail(this);

  // get monmap
  monc->set_messenger(messenger);

  monc->set_want_keys(CEPH_ENTITY_TYPE_MON | CEPH_ENTITY_TYPE_OSD |
                      CEPH_ENTITY_TYPE_MDS | CEPH_ENTITY_TYPE_MGR);
  int r = 0;
  r = monc->init();
  if (r < 0) {
    derr << "ERROR: failed to get monmap: " << cpp_strerror(-r) << dendl;
    mds_lock.Lock();
    suicide();
    mds_lock.Unlock();
    return r;
  }

  // tell monc about log_client so it will know about mon session resets
  monc->set_log_client(&log_client);

  r = monc->authenticate();
  if (r < 0) {
    derr << "ERROR: failed to authenticate: " << cpp_strerror(-r) << dendl;
    mds_lock.Lock();
    suicide();
    mds_lock.Unlock();
    return r;
  }

  int rotating_auth_attempts = 0;
  while (monc->wait_auth_rotating(30.0) < 0) {
    if (++rotating_auth_attempts <= g_conf->max_rotating_auth_attempts) {
      derr << "unable to obtain rotating service keys; retrying" << dendl;
      continue;
    }
    derr << "ERROR: failed to refresh rotating keys, "
         << "maximum retry time reached." << dendl;
    mds_lock.Lock();
    suicide();
    mds_lock.Unlock();
    return -ETIMEDOUT;
  }

  mgrc.init();
  messenger->add_dispatcher_head(&mgrc);

  mds_lock.Lock();
  if (beacon.get_want_state() == CEPH_MDS_STATE_DNE) {
    dout(4) << __func__ << ": terminated already, dropping out" << dendl;
    mds_lock.Unlock();
    return 0;
  }

  monc->sub_want("mdsmap", 0, 0);
  monc->sub_want("mgrmap", 0, 0);
  monc->renew_subs();

  mds_lock.Unlock();

  // Set up admin socket before taking mds_lock, so that ordering
  // is consistent (later we take mds_lock within asok callbacks)
  set_up_admin_socket();
  g_conf->add_observer(this);
  mds_lock.Lock();
  if (beacon.get_want_state() == MDSMap::STATE_DNE) {
    suicide();  // we could do something more graceful here
    dout(4) << __func__ << ": terminated already, dropping out" << dendl;
    mds_lock.Unlock();
    return 0; 
  }

  timer.init();

  beacon.init(mdsmap);
  messenger->set_myname(entity_name_t::MDS(MDS_RANK_NONE));

  // schedule tick
  reset_tick();
  mds_lock.Unlock();

  return 0;
}

void MDSDaemon::reset_tick()
{
  // cancel old
  if (tick_event) timer.cancel_event(tick_event);

  // schedule
  tick_event = timer.add_event_after(
    g_conf->mds_tick_interval,
    new FunctionContext([this](int) {
	assert(mds_lock.is_locked_by_me());
	tick();
      }));
}

void MDSDaemon::tick()
{
  // reschedule
  reset_tick();

  // Call through to subsystems' tick functions
  if (mds_rank) {
    mds_rank->tick();
  }
}

void MDSDaemon::send_command_reply(MCommand *m, MDSRank *mds_rank,
				   int r, bufferlist outbl,
				   boost::string_view outs)
{
  Session *session = static_cast<Session *>(m->get_connection()->get_priv());
  assert(session != NULL);
  // If someone is using a closed session for sending commands (e.g.
  // the ceph CLI) then we should feel free to clean up this connection
  // as soon as we've sent them a response.
  const bool live_session =
    session->get_state_seq() > 0 &&
    mds_rank &&
    mds_rank->sessionmap.get_session(session->info.inst.name);

  if (!live_session) {
    // This session only existed to issue commands, so terminate it
    // as soon as we can.
    assert(session->is_closed());
    session->connection->mark_disposable();
  }
  session->put();

  MCommandReply *reply = new MCommandReply(r, outs);
  reply->set_tid(m->get_tid());
  reply->set_data(outbl);
  m->get_connection()->send_message(reply);
}

/* This function DOES put the passed message before returning*/
void MDSDaemon::handle_command(MCommand *m)
{
  Session *session = static_cast<Session *>(m->get_connection()->get_priv());
  assert(session != NULL);

  int r = 0;
  cmdmap_t cmdmap;
  std::stringstream ss;
  std::string outs;
  bufferlist outbl;
  Context *run_after = NULL;
  bool need_reply = true;

  if (!session->auth_caps.allow_all()) {
    dout(1) << __func__
      << ": received command from client without `tell` capability: "
      << m->get_connection()->peer_addr << dendl;

    ss << "permission denied";
    r = -EPERM;
  } else if (m->cmd.empty()) {
    r = -EINVAL;
    ss << "no command given";
    outs = ss.str();
  } else if (!cmdmap_from_json(m->cmd, &cmdmap, ss)) {
    r = -EINVAL;
    outs = ss.str();
  } else {
    r = _handle_command(cmdmap, m, &outbl, &outs, &run_after, &need_reply);
  }
  session->put();

  if (need_reply) {
    send_command_reply(m, mds_rank, r, outbl, outs);
  }

  if (run_after) {
    run_after->complete(0);
  }

  m->put();
}


struct MDSCommand {
  string cmdstring;
  string helpstring;
  string module;
  string perm;
  string availability;
} mds_commands[] = {

#define COMMAND(parsesig, helptext, module, perm, availability) \
  {parsesig, helptext, module, perm, availability},

COMMAND("injectargs " \
	"name=injected_args,type=CephString,n=N",
	"inject configuration arguments into running MDS",
	"mds", "*", "cli,rest")
COMMAND("config set " \
	"name=key,type=CephString name=value,type=CephString",
	"Set a configuration option at runtime (not persistent)",
	"mds", "*", "cli,rest")
COMMAND("exit",
	"Terminate this MDS",
	"mds", "*", "cli,rest")
COMMAND("respawn",
	"Restart this MDS",
	"mds", "*", "cli,rest")
COMMAND("session kill " \
        "name=session_id,type=CephInt",
	"End a client session",
	"mds", "*", "cli,rest")
COMMAND("cpu_profiler " \
	"name=arg,type=CephChoices,strings=status|flush",
	"run cpu profiling on daemon", "mds", "rw", "cli,rest")
COMMAND("session ls " \
	"name=filters,type=CephString,n=N,req=false",
	"List client sessions", "mds", "r", "cli,rest")
COMMAND("client ls " \
	"name=filters,type=CephString,n=N,req=false",
	"List client sessions", "mds", "r", "cli,rest")
COMMAND("session evict " \
	"name=filters,type=CephString,n=N,req=false",
	"Evict client session(s)", "mds", "rw", "cli,rest")
COMMAND("client evict " \
	"name=filters,type=CephString,n=N,req=false",
	"Evict client session(s)", "mds", "rw", "cli,rest")
COMMAND("damage ls",
	"List detected metadata damage", "mds", "r", "cli,rest")
COMMAND("damage rm name=damage_id,type=CephInt",
	"Remove a damage table entry", "mds", "rw", "cli,rest")
COMMAND("version", "report version of MDS", "mds", "r", "cli,rest")
COMMAND("heap " \
	"name=heapcmd,type=CephChoices,strings=dump|start_profiler|stop_profiler|release|stats", \
	"show heap usage info (available only if compiled with tcmalloc)", \
	"mds", "*", "cli,rest")
};


int MDSDaemon::_handle_command(
    const cmdmap_t &cmdmap,
    MCommand *m,
    bufferlist *outbl,
    std::string *outs,
    Context **run_later,
    bool *need_reply)
{
  assert(outbl != NULL);
  assert(outs != NULL);

  class SuicideLater : public Context
  {
    MDSDaemon *mds;

    public:
    explicit SuicideLater(MDSDaemon *mds_) : mds(mds_) {}
    void finish(int r) override {
      // Wait a little to improve chances of caller getting
      // our response before seeing us disappear from mdsmap
      sleep(1);

      mds->suicide();
    }
  };


  class RespawnLater : public Context
  {
    MDSDaemon *mds;

    public:

    explicit RespawnLater(MDSDaemon *mds_) : mds(mds_) {}
    void finish(int r) override {
      // Wait a little to improve chances of caller getting
      // our response before seeing us disappear from mdsmap
      sleep(1);

      mds->respawn();
    }
  };

  std::stringstream ds;
  std::stringstream ss;
  std::string prefix;
  std::string format;
  std::unique_ptr<Formatter> f(Formatter::create(format));
  cmd_getval(cct, cmdmap, "prefix", prefix);

  int r = 0;

  if (prefix == "get_command_descriptions") {
    int cmdnum = 0;
    std::unique_ptr<JSONFormatter> f(ceph::make_unique<JSONFormatter>());
    f->open_object_section("command_descriptions");
    for (MDSCommand *cp = mds_commands;
	 cp < &mds_commands[ARRAY_SIZE(mds_commands)]; cp++) {

      ostringstream secname;
      secname << "cmd" << setfill('0') << std::setw(3) << cmdnum;
      dump_cmddesc_to_json(f.get(), secname.str(), cp->cmdstring, cp->helpstring,
			   cp->module, cp->perm, cp->availability, 0);
      cmdnum++;
    }
    f->close_section();	// command_descriptions

    f->flush(ds);
    goto out; 
  }

  cmd_getval(cct, cmdmap, "format", format);
  if (prefix == "version") {
    if (f) {
      f->open_object_section("version");
      f->dump_string("version", pretty_version_to_str());
      f->close_section();
      f->flush(ds);
    } else {
      ds << pretty_version_to_str();
    }
  } else if (prefix == "injectargs") {
    vector<string> argsvec;
    cmd_getval(cct, cmdmap, "injected_args", argsvec);

    if (argsvec.empty()) {
      r = -EINVAL;
      ss << "ignoring empty injectargs";
      goto out;
    }
    string args = argsvec.front();
    for (vector<string>::iterator a = ++argsvec.begin(); a != argsvec.end(); ++a)
      args += " " + *a;
    r = cct->_conf->injectargs(args, &ss);
  } else if (prefix == "config set") {
    std::string key;
    cmd_getval(cct, cmdmap, "key", key);
    std::string val;
    cmd_getval(cct, cmdmap, "value", val);
    r = cct->_conf->set_val(key, val, true, &ss);
    if (r == 0) {
      cct->_conf->apply_changes(nullptr);
    }
  } else if (prefix == "exit") {
    // We will send response before executing
    ss << "Exiting...";
    *run_later = new SuicideLater(this);
  } else if (prefix == "respawn") {
    // We will send response before executing
    ss << "Respawning...";
    *run_later = new RespawnLater(this);
  } else if (prefix == "session kill") {
    if (mds_rank == NULL) {
      r = -EINVAL;
      ss << "MDS not active";
      goto out;
    }
    // FIXME harmonize `session kill` with admin socket session evict
    int64_t session_id = 0;
    bool got = cmd_getval(cct, cmdmap, "session_id", session_id);
    assert(got);
    bool killed = mds_rank->evict_client(session_id, false,
                                         g_conf->mds_session_blacklist_on_evict,
                                         ss);
    if (!killed)
      r = -ENOENT;
  } else if (prefix == "heap") {
    if (!ceph_using_tcmalloc()) {
      r = -EOPNOTSUPP;
      ss << "could not issue heap profiler command -- not using tcmalloc!";
    } else {
      string heapcmd;
      cmd_getval(cct, cmdmap, "heapcmd", heapcmd);
      vector<string> heapcmd_vec;
      get_str_vec(heapcmd, heapcmd_vec);
      ceph_heap_profiler_handle_command(heapcmd_vec, ds);
    }
  } else if (prefix == "cpu_profiler") {
    string arg;
    cmd_getval(cct, cmdmap, "arg", arg);
    vector<string> argvec;
    get_str_vec(arg, argvec);
    cpu_profiler_handle_command(argvec, ds);
  } else {
    // Give MDSRank a shot at the command
    if (!mds_rank) {
      ss << "MDS not active";
      r = -EINVAL;
    }
    else {
      bool handled = mds_rank->handle_command(cmdmap, m, &r, &ds, &ss,
					      need_reply);
      if (!handled) {
        // MDSDaemon doesn't know this command
        ss << "unrecognized command! " << prefix;
        r = -EINVAL;
      }
    }
  }

out:
  *outs = ss.str();
  outbl->append(ds);
  return r;
}

/* This function deletes the passed message before returning. */

void MDSDaemon::handle_mds_map(MMDSMap *m)
{
  version_t epoch = m->get_epoch();

  // is it new?
  if (epoch <= mdsmap->get_epoch()) {
    dout(5) << "handle_mds_map old map epoch " << epoch << " <= "
            << mdsmap->get_epoch() << ", discarding" << dendl;
    m->put();
    return;
  }

  dout(1) << "Updating MDS map to version " << epoch << " from " << m->get_source() << dendl;

  entity_addr_t addr;

  // keep old map, for a moment
  MDSMap *oldmap = mdsmap;

  // decode and process
  mdsmap = new MDSMap;
  mdsmap->decode(m->get_encoded());
  const MDSMap::DaemonState new_state = mdsmap->get_state_gid(mds_gid_t(monc->get_global_id()));
  const int incarnation = mdsmap->get_inc_gid(mds_gid_t(monc->get_global_id()));

  monc->sub_got("mdsmap", mdsmap->get_epoch());

  // Calculate my effective rank (either my owned rank or my
  // standby_for_rank if in standby replay)
  mds_rank_t whoami = mdsmap->get_rank_gid(mds_gid_t(monc->get_global_id()));

  // verify compatset
  CompatSet mdsmap_compat(MDSMap::get_compat_set_all());
  dout(10) << "     my compat " << mdsmap_compat << dendl;
  dout(10) << " mdsmap compat " << mdsmap->compat << dendl;
  if (!mdsmap_compat.writeable(mdsmap->compat)) {
    dout(0) << "handle_mds_map mdsmap compatset " << mdsmap->compat
	    << " not writeable with daemon features " << mdsmap_compat
	    << ", killing myself" << dendl;
    suicide();
    goto out;
  }

  // mark down any failed peers
  for (map<mds_gid_t,MDSMap::mds_info_t>::const_iterator p = oldmap->get_mds_info().begin();
       p != oldmap->get_mds_info().end();
       ++p) {
    if (mdsmap->get_mds_info().count(p->first) == 0) {
      dout(10) << " peer mds gid " << p->first << " removed from map" << dendl;
      messenger->mark_down(p->second.addr);
    }
  }

  if (whoami == MDS_RANK_NONE && 
      new_state == MDSMap::STATE_STANDBY_REPLAY) {
    whoami = mdsmap->get_mds_info_gid(mds_gid_t(monc->get_global_id())).standby_for_rank;
  }

  // see who i am
  addr = messenger->get_myaddr();
  dout(10) << "map says I am " << addr << " mds." << whoami << "." << incarnation
	   << " state " << ceph_mds_state_name(new_state) << dendl;

  if (whoami == MDS_RANK_NONE) {
    if (mds_rank != NULL) {
      const auto myid = monc->get_global_id();
      // We have entered a rank-holding state, we shouldn't be back
      // here!
      if (g_conf->mds_enforce_unique_name) {
        if (mds_gid_t existing = mdsmap->find_mds_gid_by_name(name)) {
          const MDSMap::mds_info_t& i = mdsmap->get_info_gid(existing);
          if (i.global_id > myid) {
            dout(1) << "Map replaced me with another mds." << whoami
                    << " with gid (" << i.global_id << ") larger than myself ("
                    << myid << "); quitting!" << dendl;
            // Call suicide() rather than respawn() because if someone else
            // has taken our ID, we don't want to keep restarting and
            // fighting them for the ID.
            suicide();
            m->put();
            return;
          }
        }
      }

      dout(1) << "Map removed me (mds." << whoami << " gid:"
              << myid << ") from cluster due to lost contact; respawning" << dendl;
      respawn();
    }
    // MDSRank not active: process the map here to see if we have
    // been assigned a rank.
    dout(10) <<  __func__ << ": handling map in rankless mode" << dendl;
    _handle_mds_map(oldmap);
  } else {

    // Did we already hold a different rank?  MDSMonitor shouldn't try
    // to change that out from under me!
    if (mds_rank && whoami != mds_rank->get_nodeid()) {
      derr << "Invalid rank transition " << mds_rank->get_nodeid() << "->"
           << whoami << dendl;
      respawn();
    }

    // Did I previously not hold a rank?  Initialize!
    if (mds_rank == NULL) {
      mds_rank = new MDSRankDispatcher(whoami, mds_lock, clog,
          timer, beacon, mdsmap, messenger, monc,
          new FunctionContext([this](int r){respawn();}),
          new FunctionContext([this](int r){suicide();}));
      dout(10) <<  __func__ << ": initializing MDS rank "
               << mds_rank->get_nodeid() << dendl;
      mds_rank->init();
    }

    // MDSRank is active: let him process the map, we have no say.
    dout(10) <<  __func__ << ": handling map as rank "
             << mds_rank->get_nodeid() << dendl;
    mds_rank->handle_mds_map(m, oldmap);
  }

out:
  beacon.notify_mdsmap(mdsmap);
  m->put();
  delete oldmap;
}

void MDSDaemon::_handle_mds_map(MDSMap *oldmap)
{
  MDSMap::DaemonState new_state = mdsmap->get_state_gid(mds_gid_t(monc->get_global_id()));

  // Normal rankless case, we're marked as standby
  if (new_state == MDSMap::STATE_STANDBY) {
    beacon.set_want_state(mdsmap, new_state);
    dout(1) << "Map has assigned me to become a standby" << dendl;

    return;
  }

  // Case where we thought we were standby, but MDSMap disagrees
  if (beacon.get_want_state() == MDSMap::STATE_STANDBY) {
    dout(10) << "dropped out of mdsmap, try to re-add myself" << dendl;
    new_state = MDSMap::STATE_BOOT;
    beacon.set_want_state(mdsmap, new_state);
    return;
  }

  // Case where we have sent a boot beacon that isn't reflected yet
  if (beacon.get_want_state() == MDSMap::STATE_BOOT) {
    dout(10) << "not in map yet" << dendl;
  }
}

void MDSDaemon::handle_signal(int signum)
{
  assert(signum == SIGINT || signum == SIGTERM);
  derr << "*** got signal " << sig_str(signum) << " ***" << dendl;
  {
    Mutex::Locker l(mds_lock);
    if (stopping) {
      return;
    }
    suicide();
  }
}

void MDSDaemon::suicide()
{
  assert(mds_lock.is_locked());
  
  // make sure we don't suicide twice
  assert(stopping == false);
  stopping = true;

  dout(1) << "suicide! Wanted state "
          << ceph_mds_state_name(beacon.get_want_state()) << dendl;

  if (tick_event) {
    timer.cancel_event(tick_event);
    tick_event = 0;
  }

  //because add_observer is called after set_up_admin_socket
  //so we can use asok_hook to avoid assert in the remove_observer
  if (asok_hook != NULL)
    g_conf->remove_observer(this);

  clean_up_admin_socket();

  // Inform MDS we are going away, then shut down beacon
  beacon.set_want_state(mdsmap, MDSMap::STATE_DNE);
  if (!mdsmap->is_dne_gid(mds_gid_t(monc->get_global_id()))) {
    // Notify the MDSMonitor that we're dying, so that it doesn't have to
    // wait for us to go laggy.  Only do this if we're actually in the
    // MDSMap, because otherwise the MDSMonitor will drop our message.
    beacon.send_and_wait(1);
  }
  beacon.shutdown();

  mgrc.shutdown();

  if (mds_rank) {
    mds_rank->shutdown();
  } else {
    timer.shutdown();

    monc->shutdown();
    messenger->shutdown();
  }
}

void MDSDaemon::respawn()
{
  dout(1) << "respawn!" << dendl;

  /* Dump recent in case the MDS was stuck doing something which caused it to
   * be removed from the MDSMap leading to respawn. */
  g_ceph_context->_log->dump_recent();

  char *new_argv[orig_argc+1];
  dout(1) << " e: '" << orig_argv[0] << "'" << dendl;
  for (int i=0; i<orig_argc; i++) {
    new_argv[i] = (char *)orig_argv[i];
    dout(1) << " " << i << ": '" << orig_argv[i] << "'" << dendl;
  }
  new_argv[orig_argc] = NULL;

  /* Determine the path to our executable, test if Linux /proc/self/exe exists.
   * This allows us to exec the same executable even if it has since been
   * unlinked.
   */
  char exe_path[PATH_MAX] = "";
  if (readlink(PROCPREFIX "/proc/self/exe", exe_path, PATH_MAX-1) == -1) {
    /* Print CWD for the user's interest */
    char buf[PATH_MAX];
    char *cwd = getcwd(buf, sizeof(buf));
    assert(cwd);
    dout(1) << " cwd " << cwd << dendl;

    /* Fall back to a best-effort: just running in our CWD */
    strncpy(exe_path, orig_argv[0], PATH_MAX-1);
  } else {
    dout(1) << "respawning with exe " << exe_path << dendl;
    strcpy(exe_path, PROCPREFIX "/proc/self/exe");
  }

  dout(1) << " exe_path " << exe_path << dendl;

  unblock_all_signals(NULL);
  execv(exe_path, new_argv);

  dout(0) << "respawn execv " << orig_argv[0]
	  << " failed with " << cpp_strerror(errno) << dendl;

  // We have to assert out here, because suicide() returns, and callers
  // to respawn expect it never to return.
  ceph_abort();
}



bool MDSDaemon::ms_dispatch(Message *m)
{
  Mutex::Locker l(mds_lock);
  if (stopping) {
    return false;
  }

  // Drop out early if shutting down
  if (beacon.get_want_state() == CEPH_MDS_STATE_DNE) {
    dout(10) << " stopping, discarding " << *m << dendl;
    m->put();
    return true;
  }

  // First see if it's a daemon message
  const bool handled_core = handle_core_message(m);
  if (handled_core) {
    return true;
  }

  // Not core, try it as a rank message
  if (mds_rank) {
    return mds_rank->ms_dispatch(m);
  } else {
    return false;
  }
}

bool MDSDaemon::ms_get_authorizer(int dest_type, AuthAuthorizer **authorizer, bool force_new)
{
  dout(10) << "MDSDaemon::ms_get_authorizer type="
           << ceph_entity_type_name(dest_type) << dendl;

  /* monitor authorization is being handled on different layer */
  if (dest_type == CEPH_ENTITY_TYPE_MON)
    return true;

  if (force_new) {
    if (monc->wait_auth_rotating(10) < 0)
      return false;
  }

  *authorizer = monc->build_authorizer(dest_type);
  return *authorizer != NULL;
}


/*
 * high priority messages we always process
 */
bool MDSDaemon::handle_core_message(Message *m)
{
  switch (m->get_type()) {
  case CEPH_MSG_MON_MAP:
    ALLOW_MESSAGES_FROM(CEPH_ENTITY_TYPE_MON);
    m->put();
    break;

    // MDS
  case CEPH_MSG_MDS_MAP:
    ALLOW_MESSAGES_FROM(CEPH_ENTITY_TYPE_MON | CEPH_ENTITY_TYPE_MDS);
    handle_mds_map(static_cast<MMDSMap*>(m));
    break;

    // OSD
  case MSG_COMMAND:
    handle_command(static_cast<MCommand*>(m));
    break;
  case CEPH_MSG_OSD_MAP:
    ALLOW_MESSAGES_FROM(CEPH_ENTITY_TYPE_MON | CEPH_ENTITY_TYPE_OSD);

    if (mds_rank) {
      mds_rank->handle_osd_map();
    }
    m->put();
    break;

  case MSG_MON_COMMAND:
    ALLOW_MESSAGES_FROM(CEPH_ENTITY_TYPE_MON);
    clog->warn() << "dropping `mds tell` command from legacy monitor";
    m->put();
    break;

  default:
    return false;
  }
  return true;
}

void MDSDaemon::ms_handle_connect(Connection *con)
{
}

bool MDSDaemon::ms_handle_reset(Connection *con)
{
  if (con->get_peer_type() != CEPH_ENTITY_TYPE_CLIENT)
    return false;

  Mutex::Locker l(mds_lock);
  if (stopping) {
    return false;
  }
  dout(5) << "ms_handle_reset on " << con->get_peer_addr() << dendl;
  if (beacon.get_want_state() == CEPH_MDS_STATE_DNE)
    return false;

  Session *session = static_cast<Session *>(con->get_priv());
  if (session) {
    if (session->is_closed()) {
      dout(3) << "ms_handle_reset closing connection for session " << session->info.inst << dendl;
      con->mark_down();
      con->set_priv(NULL);
    }
    session->put();
  } else {
    con->mark_down();
  }
  return false;
}


void MDSDaemon::ms_handle_remote_reset(Connection *con)
{
  if (con->get_peer_type() != CEPH_ENTITY_TYPE_CLIENT)
    return;

  Mutex::Locker l(mds_lock);
  if (stopping) {
    return;
  }

  dout(5) << "ms_handle_remote_reset on " << con->get_peer_addr() << dendl;
  if (beacon.get_want_state() == CEPH_MDS_STATE_DNE)
    return;

  Session *session = static_cast<Session *>(con->get_priv());
  if (session) {
    if (session->is_closed()) {
      dout(3) << "ms_handle_remote_reset closing connection for session " << session->info.inst << dendl;
      con->mark_down();
      con->set_priv(NULL);
    }
    session->put();
  }
}

bool MDSDaemon::ms_handle_refused(Connection *con)
{
  // do nothing for now
  return false;
}

bool MDSDaemon::ms_verify_authorizer(Connection *con, int peer_type,
			       int protocol, bufferlist& authorizer_data, bufferlist& authorizer_reply,
				     bool& is_valid, CryptoKey& session_key,
				     std::unique_ptr<AuthAuthorizerChallenge> *challenge)
{
  Mutex::Locker l(mds_lock);
  if (stopping) {
    return false;
  }
  if (beacon.get_want_state() == CEPH_MDS_STATE_DNE)
    return false;

  AuthAuthorizeHandler *authorize_handler = 0;
  switch (peer_type) {
  case CEPH_ENTITY_TYPE_MDS:
    authorize_handler = authorize_handler_cluster_registry->get_handler(protocol);
    break;
  default:
    authorize_handler = authorize_handler_service_registry->get_handler(protocol);
  }
  if (!authorize_handler) {
    dout(0) << "No AuthAuthorizeHandler found for protocol " << protocol << dendl;
    is_valid = false;
    return true;
  }

  AuthCapsInfo caps_info;
  EntityName name;
  uint64_t global_id;

  RotatingKeyRing *keys = monc->rotating_secrets.get();
  if (keys) {
    is_valid = authorize_handler->verify_authorizer(
      cct, keys,
      authorizer_data, authorizer_reply, name, global_id, caps_info,
      session_key, nullptr, challenge);
  } else {
    dout(10) << __func__ << " no rotating_keys (yet), denied" << dendl;
    is_valid = false;
  }

  if (is_valid) {
    entity_name_t n(con->get_peer_type(), global_id);

    // We allow connections and assign Session instances to connections
    // even if we have not been assigned a rank, because clients with
    // "allow *" are allowed to connect and do 'tell' operations before
    // we have a rank.
    Session *s = NULL;
    if (mds_rank) {
      // If we do hold a rank, see if this is an existing client establishing
      // a new connection, rather than a new client
      s = mds_rank->sessionmap.get_session(n);
    }

    // Wire up a Session* to this connection
    // It doesn't go into a SessionMap instance until it sends an explicit
    // request to open a session (initial state of Session is `closed`)
    if (!s) {
      s = new Session;
      s->info.auth_name = name;
      s->info.inst.addr = con->get_peer_addr();
      s->info.inst.name = n;
      dout(10) << " new session " << s << " for " << s->info.inst << " con " << con << dendl;
      con->set_priv(s);
      s->connection = con;
      if (mds_rank) {
        mds_rank->kick_waiters_for_any_client_connection();
      }
    } else {
      dout(10) << " existing session " << s << " for " << s->info.inst << " existing con " << s->connection
	       << ", new/authorizing con " << con << dendl;
      con->set_priv(s->get());



      // Wait until we fully accept the connection before setting
      // s->connection.  In particular, if there are multiple incoming
      // connection attempts, they will all get their authorizer
      // validated, but some of them may "lose the race" and get
      // dropped.  We only want to consider the winner(s).  See
      // ms_handle_accept().  This is important for Sessions we replay
      // from the journal on recovery that don't have established
      // messenger state; we want the con from only the winning
      // connect attempt(s).  (Normal reconnects that don't follow MDS
      // recovery are reconnected to the existing con by the
      // messenger.)
    }

    if (caps_info.allow_all) {
      // Flag for auth providers that don't provide cap strings
      s->auth_caps.set_allow_all();
    } else {
      bufferlist::iterator p = caps_info.caps.begin();
      string auth_cap_str;
      try {
        ::decode(auth_cap_str, p);

        dout(10) << __func__ << ": parsing auth_cap_str='" << auth_cap_str << "'" << dendl;
        std::ostringstream errstr;
        if (!s->auth_caps.parse(g_ceph_context, auth_cap_str, &errstr)) {
          dout(1) << __func__ << ": auth cap parse error: " << errstr.str()
		  << " parsing '" << auth_cap_str << "'" << dendl;
	  clog->warn() << name << " mds cap '" << auth_cap_str
		       << "' does not parse: " << errstr.str();
          is_valid = false;
        }
      } catch (buffer::error& e) {
        // Assume legacy auth, defaults to:
        //  * permit all filesystem ops
        //  * permit no `tell` ops
        dout(1) << __func__ << ": cannot decode auth caps bl of length " << caps_info.caps.length() << dendl;
        is_valid = false;
      }
    }
  }

  return true;  // we made a decision (see is_valid)
}


void MDSDaemon::ms_handle_accept(Connection *con)
{
  Mutex::Locker l(mds_lock);
  if (stopping) {
    return;
  }

  Session *s = static_cast<Session *>(con->get_priv());
  dout(10) << "ms_handle_accept " << con->get_peer_addr() << " con " << con << " session " << s << dendl;
  if (s) {
    if (s->connection != con) {
      dout(10) << " session connection " << s->connection << " -> " << con << dendl;
      s->connection = con;

      // send out any queued messages
      while (!s->preopen_out_queue.empty()) {
	con->send_message(s->preopen_out_queue.front());
	s->preopen_out_queue.pop_front();
      }
    }
    s->put();
  }
}

bool MDSDaemon::is_clean_shutdown()
{
  if (mds_rank) {
    return mds_rank->is_stopped();
  } else {
    return true;
  }
}<|MERGE_RESOLUTION|>--- conflicted
+++ resolved
@@ -374,10 +374,7 @@
     "mds_max_purge_ops_per_pg",
     "mds_max_purge_files",
     // Migrator
-<<<<<<< HEAD
     "mds_max_export_size",
-=======
->>>>>>> 5ae7828a
     "mds_inject_migrator_session_race",
     "mds_inject_migrator_message_loss",
     "host",
