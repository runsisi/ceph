--- conflicted
+++ resolved
@@ -292,14 +292,9 @@
   args = "[" + args + "]";
  
   bool read_only = (command == "mon_status" ||
-<<<<<<< HEAD
-		    command == "mon_metadata" ||
+		    command == "mon metadata" ||
 		    command == "quorum_status" ||
                     command == "ops");
-=======
-		    command == "mon metadata" ||
-		    command == "quorum_status");
->>>>>>> 3d7f5a67
 
   (read_only ? audit_clog->debug() : audit_clog->info())
     << "from='admin socket' entity='admin socket' "
@@ -2623,13 +2618,8 @@
                                               ARRAY_SIZE(mon_commands));
   if (!is_leader()) {
     if (!mon_cmd) {
-<<<<<<< HEAD
-      if (leader_cmd->has_flag(MonCommand::FLAG_NOFORWARD)) {
+      if (leader_cmd->is_noforward()) {
 	reply_command(op, -EINVAL,
-=======
-      if (leader_cmd->is_noforward()) {
-	reply_command(m, -EINVAL,
->>>>>>> 3d7f5a67
 		      "command not locally supported and not allowed to forward",
 		      0);
 	return;
@@ -2639,13 +2629,8 @@
       forward_request_leader(op);
       return;
     } else if (!mon_cmd->is_compat(leader_cmd)) {
-<<<<<<< HEAD
-      if (mon_cmd->has_flag(MonCommand::FLAG_NOFORWARD)) {
+      if (mon_cmd->is_noforward()) {
 	reply_command(op, -EINVAL,
-=======
-      if (mon_cmd->is_noforward()) {
-	reply_command(m, -EINVAL,
->>>>>>> 3d7f5a67
 		      "command not compatible with leader and not allowed to forward",
 		      0);
 	return;
@@ -2660,7 +2645,7 @@
   if (mon_cmd->is_obsolete() ||
       (cct->_conf->mon_debug_deprecated_as_obsolete
        && mon_cmd->is_deprecated())) {
-    reply_command(m, -ENOTSUP,
+    reply_command(op, -ENOTSUP,
                   "command is obsolete; please check usage and/or man page",
                   0);
     return;
@@ -2714,10 +2699,6 @@
     pgmon()->dispatch(op);
     return;
   }
-<<<<<<< HEAD
-  if (module == "mon") {
-    monmon()->dispatch(op);
-=======
   if (module == "mon" &&
       /* Let the Monitor class handle the following commands:
        *  'mon compact'
@@ -2728,8 +2709,7 @@
       prefix != "mon scrub" &&
       prefix != "mon sync force" &&
       prefix != "mon metadata") {
-    monmon()->dispatch(m);
->>>>>>> 3d7f5a67
+    monmon()->dispatch(op);
     return;
   }
   if (module == "auth") {
