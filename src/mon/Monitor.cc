--- conflicted
+++ resolved
@@ -86,19 +86,15 @@
 const CompatSet::Feature ceph_mon_feature_incompat[] =
   { CEPH_MON_FEATURE_INCOMPAT_BASE , CompatSet::Feature(0, "")};
 
-<<<<<<< HEAD
+#ifdef ENABLE_COVERAGE
+void handle_signal(int signal)
+{
+  exit(0);
+}
+#endif
+
 Monitor::Monitor(CephContext* cct_, string nm, MonitorStore *s, Messenger *m, MonMap *map) :
   Dispatcher(cct_),
-=======
-#ifdef ENABLE_COVERAGE
-void handle_signal(int signal)
-{
-  exit(0);
-}
-#endif
-
-Monitor::Monitor(string nm, MonitorStore *s, Messenger *m, MonMap *map) :
->>>>>>> 2b5e0111
   name(nm),
   rank(-1), 
   messenger(m),
