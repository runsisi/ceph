--- conflicted
+++ resolved
@@ -1695,11 +1695,7 @@
             for name, d in dm.items():
                 if d.matches_service(service_name):
                     args.append(
-<<<<<<< HEAD
-                        ('%s.%s' % (d.daemon_type, d.daemon_id), d.hostname, force)
-=======
-                        (d.name(), d.hostname)
->>>>>>> 2c2af474
+                        (d.name(), d.hostname, force)
                     )
         if not args:
             raise OrchestratorError('Unable to find daemons in %s service' % (
