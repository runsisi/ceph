--- conflicted
+++ resolved
@@ -501,13 +501,10 @@
     dump_access_control(s, op);
   }
 
-<<<<<<< HEAD
-=======
   if (s->prot_flags & RGW_REST_SWIFT) {
     force_content_type = true;
   }
 
->>>>>>> bdc60c5a
   /* do not send content type if content length is zero
      and the content type was not set by the user */
   if (force_content_type || (!content_type &&  s->formatter->get_len()  != 0) || s->err.is_err()){
